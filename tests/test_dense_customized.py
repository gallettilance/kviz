--- conflicted
+++ resolved
@@ -75,14 +75,10 @@
                 })
 
     dg.set_graph(the_graph)
-<<<<<<< HEAD
-    dg.render(X, filename='test_input_xor_customized', x_color="#FF0000", x_marker="^")
-=======
     dg.set_x_color("#FF0000")
     dg.set_x_marker("^")
 
     dg.render(X, filename='test_input_xor_customized')
->>>>>>> b7b5552b
 
 
 def test_dense_input_line_customized():
